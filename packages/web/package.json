--- conflicted
+++ resolved
@@ -9,12 +9,6 @@
         "lint": "next lint"
     },
     "dependencies": {
-<<<<<<< HEAD
-        "@types/prismjs": "^1.26.5",
-        "prismjs": "^1.30.0",
-        "react-simple-code-editor": "^0.14.1",    
-=======
->>>>>>> 0c50849f
         "@apollo/client": "^3.13.1",
         "@radix-ui/react-accordion": "^1.2.3",
         "@radix-ui/react-alert-dialog": "^1.1.6",
@@ -38,7 +32,7 @@
         "next": "15.1.6",
         "pdfjs-dist": "^4.10.38",
         "posthog-js": "^1.224.0",
-        "prismjs": "^1.29.0",
+        "prismjs": "^1.30.0",
         "react": "^19.0.0",
         "react-dom": "^19.0.0",
         "react-simple-code-editor": "^0.14.1",

"use client"
import { useState, useEffect, useMemo, useRef } from "react"
import { motion } from "framer-motion"
import { ChevronLeft, ChevronRight, X } from "lucide-react"
import { Button } from "../ui/button"
import { ScrollArea } from "../ui/scroll-area"
import { ApolloClient, gql, InMemoryCache, useSubscription } from "@apollo/client"
import { GraphQLWsLink } from '@apollo/client/link/subscriptions'
import { createClient } from 'graphql-ws'
import { useConfig } from "../../app/config-context"
import { Switch } from "../ui/switch"

export interface LogEntry {
  id: string;
  message: string;
  level: string;
  timestamp: Date;
  runId?: string;
  orgId?: string;
}

const LOGS_SUBSCRIPTION = gql`
  subscription OnNewLog {
    logs {
      id
      message
      level
      timestamp
      runId
    }
  }
`

const LOG_MIN_WIDTH = 500
const LOG_MAX_WIDTH = 1500
const LOG_COLLAPSED_WIDTH = 50

export function LogSidebar() {
  const [isExpanded, setIsExpanded] = useState(false)
  const [logs, setLogs] = useState<LogEntry[]>([])
  const [hasNewLogs, setHasNewLogs] = useState(false)
<<<<<<< HEAD
  const config = useConfig()

  const [transitionDuration, setTransitionDuration] = useState(0.3)
  const [logViewWidth, setLogViewWidth] = useState(LOG_MIN_WIDTH)
  const resizingWidthRef = useRef(logViewWidth)
  const logViewRef = useRef<HTMLDivElement | null>(null)

=======
  const [showDebug, setShowDebug] = useState(true)
  const config = useConfig();
  
>>>>>>> 9717e4fb
  const client = useMemo(() => {
    const wsLink = new GraphQLWsLink(createClient({
      url: config.superglueEndpoint?.replace('https', 'wss')?.replace('http', 'ws') || 'ws://localhost:3000/graphql',
      connectionParams: {
        Authorization: `Bearer ${config.superglueApiKey}`
      },
      retryAttempts: Infinity,
      shouldRetry: () => true,
      retryWait: (retries) => new Promise((resolve) => setTimeout(resolve, Math.min(retries * 1000, 5000))),
      keepAlive: 10000, // Send keep-alive every 10 seconds
    }))

    return new ApolloClient({
      link: wsLink,
      cache: new InMemoryCache(),
      defaultOptions: {
        watchQuery: {
          fetchPolicy: 'no-cache',
        },
        query: {
          fetchPolicy: 'no-cache',
        },
      },
    })
  }, [config.superglueEndpoint, config.superglueApiKey])

  useEffect(() => {
    return () => {
      client.stop()
    }
  }, [client])

  useSubscription(LOGS_SUBSCRIPTION, {
    client,
    shouldResubscribe: true,
    onError: (error) => {
      console.warn('Subscription error:', error)
    },
    onData: ({ data }) => {
      if (data.data?.logs) {
        setLogs(prev => [...prev, data.data.logs].slice(-100))
        if (!isExpanded) {
          setHasNewLogs(true)
        }
      }
    }
  })

  // Add auto-scroll effect
  useEffect(() => {
    const scrollArea = document.querySelector('[data-radix-scroll-area-viewport]');
    if (scrollArea && logs.length > 0) {
      scrollArea.scrollTop = scrollArea.scrollHeight;
    }
  }, [logs]);

  // Reset notification and scroll when expanding
  useEffect(() => {
    if (isExpanded) {
      setHasNewLogs(false)
      const scrollArea = document.querySelector('[data-radix-scroll-area-viewport]');
      if (scrollArea) {
        setTimeout(() => {
          scrollArea.scrollTop = scrollArea.scrollHeight;
        }, 100); // Small delay to ensure animation completes
      }
    }
  }, [isExpanded]);

<<<<<<< HEAD
  const handleMouseDown = (e: React.MouseEvent) => {
    e.preventDefault()
    setTransitionDuration(0)
    const startX = e.clientX
    const startWidth = resizingWidthRef.current

    const handleMouseMove = (moveEvent: MouseEvent) => {
      const delta = startX - moveEvent.clientX
      let newWidth = startWidth + delta
      newWidth = Math.min(LOG_MAX_WIDTH, Math.max(LOG_MIN_WIDTH, newWidth))
      
      resizingWidthRef.current = newWidth
      if (logViewRef.current) {
        logViewRef.current.style.width = `${newWidth}px`
      }
    }

    const handleMouseUp = () => {
      document.removeEventListener('mousemove', handleMouseMove)
      document.removeEventListener('mouseup', handleMouseUp)
      setLogViewWidth(resizingWidthRef.current)
    }

    document.addEventListener('mousemove', handleMouseMove)
    document.addEventListener('mouseup', handleMouseUp)
  }
=======
  // Filter logs based on showDebug
  const filteredLogs = useMemo(
    () => showDebug ? logs : logs.filter(log => log.level !== "DEBUG"),
    [logs, showDebug]
  )
>>>>>>> 9717e4fb

  return (
    <motion.div
      ref={logViewRef}
      animate={{ width: isExpanded ? Math.max(logViewWidth, LOG_MIN_WIDTH) : LOG_COLLAPSED_WIDTH }}
      transition={{ duration: transitionDuration }}
      className="border-l border-border bg-background flex flex-col relative overflow-hidden"
    >
      <div className={`m-2 max-w-full ${isExpanded ? 'h-12' : 'h-24'}`}>
        <Button
          variant="ghost"
          size="sm"
          onClick={() => {
            setIsExpanded(!isExpanded)
            setTransitionDuration(0.3)
          }}
          className="h-full w-full flex items-center justify-center"
        >
          <div className={`flex items-center justify-center w-full ${!isExpanded && '-rotate-90'}`}>
            <span className="text-sm font-medium text-muted-foreground flex items-center gap-2">
              {hasNewLogs && !isExpanded && (
                <span className="relative flex h-2 w-2">
                  <span className="animate-ping absolute inline-flex h-full w-full rounded-full bg-sky-400 opacity-75" />
                  <span className="relative inline-flex rounded-full h-2 w-2 bg-sky-500" />
                </span>
              )}
              Logs
            </span>
            {isExpanded ? <X className="ml-auto" /> : <ChevronRight className="ml-2" />}
          </div>
        </Button>
      </div>

      {isExpanded && (
        <>
<<<<<<< HEAD
          <ScrollArea className="max-w-full block">
            <div className="p-4 max-w-[100%-5rem]">
              {logs.map((log) => (
                <div
                  key={log.id}
                  className={`mb-2 p-2 rounded text-sm max-w-full overflow-hidden ${
=======
          <ScrollArea className="max-w-full block flex-1">
            <div className="p-4 max-w-[100%-5rem]">
              {filteredLogs.map((log) => (
                <div
                  key={log.id}
                  className={`mb-2 p-2 rounded text-sm max-w-full  overflow-hidden ${
>>>>>>> 9717e4fb
                    log.level === "ERROR"
                      ? "bg-red-500/10"
                      : log.level === "WARN"
                      ? "bg-yellow-500/10"
                      : "bg-muted"
                  }`}
                >
                  <div className="flex justify-between">
                    <span className="font-mono">{new Date(log.timestamp).toLocaleTimeString()}</span>
                    <span className="font-semibold">{log.level}</span>
                  </div>
<<<<<<< HEAD
                  <p className="max-w-full break-words">{log.message}</p>
=======
                  <p className="max-w-full text-wrap">{log.message}</p>
>>>>>>> 9717e4fb
                </div>
              ))}
            </div>
          </ScrollArea>
<<<<<<< HEAD
          <div
            onMouseDown={handleMouseDown}
            className="absolute left-0 top-0 h-full w-2 cursor-col-resize bg-transparent border-none outline-none"
          />
=======
          <div className="absolute bottom-4 right-4 flex items-center gap-2 z-10">
            <span className="text-xs text-muted-foreground">Show Debug</span>
            <Switch checked={showDebug} onCheckedChange={setShowDebug} />
          </div>
>>>>>>> 9717e4fb
        </>
      )}
    </motion.div>
  )
} <|MERGE_RESOLUTION|>--- conflicted
+++ resolved
@@ -39,19 +39,13 @@
   const [isExpanded, setIsExpanded] = useState(false)
   const [logs, setLogs] = useState<LogEntry[]>([])
   const [hasNewLogs, setHasNewLogs] = useState(false)
-<<<<<<< HEAD
-  const config = useConfig()
-
   const [transitionDuration, setTransitionDuration] = useState(0.3)
   const [logViewWidth, setLogViewWidth] = useState(LOG_MIN_WIDTH)
   const resizingWidthRef = useRef(logViewWidth)
   const logViewRef = useRef<HTMLDivElement | null>(null)
-
-=======
   const [showDebug, setShowDebug] = useState(true)
   const config = useConfig();
   
->>>>>>> 9717e4fb
   const client = useMemo(() => {
     const wsLink = new GraphQLWsLink(createClient({
       url: config.superglueEndpoint?.replace('https', 'wss')?.replace('http', 'ws') || 'ws://localhost:3000/graphql',
@@ -77,7 +71,12 @@
       },
     })
   }, [config.superglueEndpoint, config.superglueApiKey])
-
+          
+  const filteredLogs = useMemo(
+    () => showDebug ? logs : logs.filter(log => log.level !== "DEBUG"),
+    [logs, showDebug]
+  )
+          
   useEffect(() => {
     return () => {
       client.stop()
@@ -121,7 +120,6 @@
     }
   }, [isExpanded]);
 
-<<<<<<< HEAD
   const handleMouseDown = (e: React.MouseEvent) => {
     e.preventDefault()
     setTransitionDuration(0)
@@ -148,14 +146,6 @@
     document.addEventListener('mousemove', handleMouseMove)
     document.addEventListener('mouseup', handleMouseUp)
   }
-=======
-  // Filter logs based on showDebug
-  const filteredLogs = useMemo(
-    () => showDebug ? logs : logs.filter(log => log.level !== "DEBUG"),
-    [logs, showDebug]
-  )
->>>>>>> 9717e4fb
-
   return (
     <motion.div
       ref={logViewRef}
@@ -190,21 +180,13 @@
 
       {isExpanded && (
         <>
-<<<<<<< HEAD
-          <ScrollArea className="max-w-full block">
-            <div className="p-4 max-w-[100%-5rem]">
-              {logs.map((log) => (
-                <div
-                  key={log.id}
-                  className={`mb-2 p-2 rounded text-sm max-w-full overflow-hidden ${
-=======
+
           <ScrollArea className="max-w-full block flex-1">
             <div className="p-4 max-w-[100%-5rem]">
               {filteredLogs.map((log) => (
                 <div
                   key={log.id}
                   className={`mb-2 p-2 rounded text-sm max-w-full  overflow-hidden ${
->>>>>>> 9717e4fb
                     log.level === "ERROR"
                       ? "bg-red-500/10"
                       : log.level === "WARN"
@@ -216,26 +198,19 @@
                     <span className="font-mono">{new Date(log.timestamp).toLocaleTimeString()}</span>
                     <span className="font-semibold">{log.level}</span>
                   </div>
-<<<<<<< HEAD
                   <p className="max-w-full break-words">{log.message}</p>
-=======
-                  <p className="max-w-full text-wrap">{log.message}</p>
->>>>>>> 9717e4fb
                 </div>
               ))}
             </div>
           </ScrollArea>
-<<<<<<< HEAD
           <div
             onMouseDown={handleMouseDown}
             className="absolute left-0 top-0 h-full w-2 cursor-col-resize bg-transparent border-none outline-none"
           />
-=======
           <div className="absolute bottom-4 right-4 flex items-center gap-2 z-10">
             <span className="text-xs text-muted-foreground">Show Debug</span>
             <Switch checked={showDebug} onCheckedChange={setShowDebug} />
           </div>
->>>>>>> 9717e4fb
         </>
       )}
     </motion.div>

--- conflicted
+++ resolved
@@ -18,18 +18,12 @@
   SheetHeader,
   SheetTitle,
 } from "@/src/components/ui/sheet"
-<<<<<<< HEAD
 import { Tooltip, TooltipContent, TooltipProvider, TooltipTrigger } from "@/src/components/ui/tooltip"
-import ApiConfigDetail from './[id]/page';
-import { ApiConfig } from '@superglue/shared';
-import { useConfig } from '../config-context';
-import { SuperglueClient } from '@superglue/client';
-=======
 import ApiConfigDetail from '@/src/app/configs/[id]/page';
 import { ApiConfig } from '@superglue/shared';
 import { useConfig } from '@/src/app/config-context';
-import { SuperglueClient } from '@superglue/superglue';
->>>>>>> ea2d0592
+import { SuperglueClient } from '@superglue/client';
+
 const ConfigTable = () => {
   const router = useRouter();
   const [configs, setConfigs] = React.useState<ApiConfig[]>([]);

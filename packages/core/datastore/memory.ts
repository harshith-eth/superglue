import { ApiConfig, ApiInput, DataStore, ExtractConfig, ExtractInput, RunResult, TransformConfig, TransformInput } from "@superglue/shared";
import objectHash from 'object-hash';
import { getAllKeys } from '../utils/tools.js';

export class MemoryStore implements DataStore {
  private storage: {
    apis: Map<string, ApiConfig>;
    extracts: Map<string, ExtractConfig>;
    transforms: Map<string, TransformConfig>;
    runs: Map<string, RunResult>;
<<<<<<< HEAD
    runsIndex: { id: string; timestamp: number; configId: string }[];
=======
    runsIndex: Map<string, { id: string; timestamp: number; }[]>;
>>>>>>> f694498e
  };

  constructor() {
    this.storage = {
      apis: new Map(),
      extracts: new Map(),
      transforms: new Map(),
      runs: new Map(),
      runsIndex: new Map()
    };
  }

  private getKey(prefix: string, id: string, orgId?: string): string {
    return `${orgId ? `${orgId}:` : ''}${prefix}:${id}`;
  }

  private getOrgItems<T>(map: Map<string, T>, prefix: string, orgId?: string): T[] {
    return Array.from(map.entries())
      .filter(([key]) => key.startsWith(`${orgId ? `${orgId}:` : ''}${prefix}:`))
      .map(([key, value]) => ({ ...value, id: key.split(':')[2] })) as T[];
  }

  // API Config Methods
  async getApiConfig(id: string, orgId: string): Promise<ApiConfig | null> {
    const key = this.getKey('api', id, orgId);
    const config = this.storage.apis.get(key);
    return config ? { ...config, id } : null;
  }

  async listApiConfigs(limit: number = 10, offset: number = 0, orgId?: string): Promise<{ items: ApiConfig[], total: number }> {
    const items = this.getOrgItems(this.storage.apis, 'api', orgId)
      .slice(offset, offset + limit);
    const total = this.getOrgItems(this.storage.apis, 'api', orgId).length;
    return { items, total };
  }

  async saveApiConfig(request: ApiInput, payload: any, config: ApiConfig, orgId?: string): Promise<ApiConfig> {
    const hash = objectHash({request, payloadKeys: getAllKeys(payload)});
    const key = this.getKey('api', hash, orgId);
    this.storage.apis.set(key, config);
    return { ...config, id: hash };
  }

  async getApiConfigFromRequest(request: ApiInput, payload: any, orgId?: string): Promise<ApiConfig | null> {
    const hash = objectHash({request, payloadKeys: getAllKeys(payload)});
    const key = this.getKey('api', hash, orgId);
    const config = this.storage.apis.get(key);
    return config ? { ...config, id: hash } : null;
  }

  async upsertApiConfig(id: string, config: ApiConfig, orgId?: string): Promise<ApiConfig> {
    const key = this.getKey('api', id, orgId);
    this.storage.apis.set(key, config);
    return { ...config, id };
  }

  async deleteApiConfig(id: string, orgId: string): Promise<void> {
    const key = this.getKey('api', id, orgId);
    this.storage.apis.delete(key);
  }

  // Extract Config Methods
  async getExtractConfig(id: string, orgId: string): Promise<ExtractConfig | null> {
    const key = this.getKey('extract', id, orgId);
    const config = this.storage.extracts.get(key);
    return config ? { ...config, id } : null;
  }

  async listExtractConfigs(limit: number = 10, offset: number = 0, orgId?: string): Promise<{ items: ExtractConfig[], total: number }> {
    const items = this.getOrgItems(this.storage.extracts, 'extract', orgId)
      .slice(offset, offset + limit);
    const total = this.getOrgItems(this.storage.extracts, 'extract', orgId).length;
    return { items, total };
  }

  async saveExtractConfig(request: ExtractInput, payload: any, config: ExtractConfig, orgId: string): Promise<ExtractConfig> {
    const hash = objectHash({request, payloadKeys: getAllKeys(payload)});
    const key = this.getKey('extract', hash, orgId);
    this.storage.extracts.set(key, config);
    return { ...config, id: hash };
  }

  async getExtractConfigFromRequest(request: ExtractInput, payload: any, orgId?: string): Promise<ExtractConfig | null> {
    const hash = objectHash({request, payloadKeys: getAllKeys(payload)});
    const key = this.getKey('extract', hash, orgId);
    const config = this.storage.extracts.get(key);
    return config ? { ...config, id: hash } : null;
  }

  async upsertExtractConfig(id: string, config: ExtractConfig, orgId: string): Promise<ExtractConfig> {
    const key = this.getKey('extract', id, orgId);
    this.storage.extracts.set(key, config);
    return { ...config, id };
  }

  async deleteExtractConfig(id: string, orgId: string): Promise<void> {
    const key = this.getKey('extract', id, orgId);
    this.storage.extracts.delete(key);
  }

  // Transform Config Methods
  async getTransformConfig(id: string, orgId: string): Promise<TransformConfig | null> {
    const key = this.getKey('transform', id, orgId);
    const config = this.storage.transforms.get(key);
    return config ? { ...config, id } : null;
  }

  async listTransformConfigs(limit: number = 10, offset: number = 0, orgId?: string): Promise<{ items: TransformConfig[], total: number }> {
    const items = this.getOrgItems(this.storage.transforms, 'transform', orgId)
      .slice(offset, offset + limit);
    const total = this.getOrgItems(this.storage.transforms, 'transform', orgId).length;
    return { items, total };
  }

  async saveTransformConfig(request: TransformInput, payload: any, config: TransformConfig, orgId?: string): Promise<TransformConfig> {
    const hash = objectHash({request, payloadKeys: getAllKeys(payload)});
    const key = this.getKey('transform', hash, orgId);
    this.storage.transforms.set(key, config);
    return { ...config, id: hash };
  }

  async getTransformConfigFromRequest(request: TransformInput, payload: any, orgId?: string): Promise<TransformConfig | null> {
    const hash = objectHash({request, payloadKeys: getAllKeys(payload)});
    const key = this.getKey('transform', hash, orgId);
    const config = this.storage.transforms.get(key);
    return config ? { ...config, id: hash } : null;
  }

  async upsertTransformConfig(id: string, config: TransformConfig, orgId: string): Promise<TransformConfig> {
    const key = this.getKey('transform', id, orgId);
    this.storage.transforms.set(key, config);
    return { ...config, id };
  }

  async deleteTransformConfig(id: string, orgId: string): Promise<void> {
    const key = this.getKey('transform', id, orgId);
    this.storage.transforms.delete(key);
  }

  // Run Result Methods
  async getRun(id: string, orgId: string): Promise<RunResult | null> {
    const key = this.getKey('run', id, orgId);
    const run = this.storage.runs.get(key);
    return run ? { ...run, id } : null;
  }

  async createRun(run: RunResult, orgId: string): Promise<RunResult> {
    const key = this.getKey('run', run.id, orgId);
    this.storage.runs.set(key, run);
    
    if (!this.storage.runsIndex.has(orgId)) {
      this.storage.runsIndex.set(orgId, []);
    }
    
    const index = this.storage.runsIndex.get(orgId)!;
    index.push({
      id: run.id,
      timestamp: run.startedAt.getTime(),
      configId: run.config.id
    });
    index.sort((a, b) => b.timestamp - a.timestamp);
    
    return run;
  }

<<<<<<< HEAD
  async listRuns(limit: number = 10, offset: number = 0, configId?: string): Promise<{ items: RunResult[], total: number }> {
    const runIds = this.storage.runsIndex
      .filter(entry => !configId || entry.configId === configId)
      .slice(offset, offset + limit)
      .map(entry => entry.id);
=======
  async listRuns(limit: number = 10, offset: number = 0, orgId: string): Promise<{ items: RunResult[], total: number }> {
    const index = this.storage.runsIndex.get(orgId) || [];
    const runIds = index.slice(offset, offset + limit).map(entry => entry.id);
>>>>>>> f694498e
    
    const items = runIds.map(id => {
      const key = this.getKey('run', id, orgId);
      const run = this.storage.runs.get(key);
      return run ? { ...run, id } : null;
    }).filter((run): run is RunResult => run !== null);
    
    return { items, total: index.length };
  }

  async deleteRun(id: string, orgId: string): Promise<void> {
    const key = this.getKey('run', id, orgId);
    const deleted = this.storage.runs.delete(key);
    
    if (deleted && this.storage.runsIndex.has(orgId)) {
      const index = this.storage.runsIndex.get(orgId)!;
      const entryIndex = index.findIndex(entry => entry.id === id);
      if (entryIndex !== -1) {
        index.splice(entryIndex, 1);
      }
    }
  }

  async deleteAllRuns(orgId: string): Promise<void> {
    const keys = Array.from(this.storage.runs.keys())
      .filter(key => key.startsWith(`${orgId}:run:`));
    
    for (const key of keys) {
      this.storage.runs.delete(key);
    }
    
    this.storage.runsIndex.delete(orgId);
  }

  async clearAll(): Promise<void> {
    this.storage.apis.clear();
    this.storage.extracts.clear();
    this.storage.transforms.clear();
    this.storage.runs.clear();
    this.storage.runsIndex.clear();
  }

  async disconnect(): Promise<void> {
    // No-op for memory store
  }

  async ping(): Promise<boolean> {
    return true;
  }
} <|MERGE_RESOLUTION|>--- conflicted
+++ resolved
@@ -8,11 +8,7 @@
     extracts: Map<string, ExtractConfig>;
     transforms: Map<string, TransformConfig>;
     runs: Map<string, RunResult>;
-<<<<<<< HEAD
-    runsIndex: { id: string; timestamp: number; configId: string }[];
-=======
-    runsIndex: Map<string, { id: string; timestamp: number; }[]>;
->>>>>>> f694498e
+    runsIndex: Map<string, { id: string; timestamp: number; configId: string }[]>;
   };
 
   constructor() {
@@ -178,17 +174,12 @@
     return run;
   }
 
-<<<<<<< HEAD
-  async listRuns(limit: number = 10, offset: number = 0, configId?: string): Promise<{ items: RunResult[], total: number }> {
-    const runIds = this.storage.runsIndex
+  async listRuns(limit: number = 10, offset: number = 0, orgId: string, configId?: string): Promise<{ items: RunResult[], total: number }> {
+    const index = this.storage.runsIndex.get(orgId) || [];
+    const runIds = index
       .filter(entry => !configId || entry.configId === configId)
       .slice(offset, offset + limit)
       .map(entry => entry.id);
-=======
-  async listRuns(limit: number = 10, offset: number = 0, orgId: string): Promise<{ items: RunResult[], total: number }> {
-    const index = this.storage.runsIndex.get(orgId) || [];
-    const runIds = index.slice(offset, offset + limit).map(entry => entry.id);
->>>>>>> f694498e
     
     const items = runIds.map(id => {
       const key = this.getKey('run', id, orgId);

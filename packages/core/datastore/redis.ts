--- conflicted
+++ resolved
@@ -183,20 +183,16 @@
     return parseWithId(data, id);
   }
 
-<<<<<<< HEAD
-  async listRuns(limit: number = 10, offset: number = 0, configId?: string): Promise<{ items: RunResult[], total: number }> {
+  async listRuns(limit: number = 10, offset: number = 0, orgId?: string, configId?: string): Promise<{ items: RunResult[], total: number }> {
     // Build the pattern based on whether we have a configId
+    const prefix = this.getPattern(this.TRANSFORM_PREFIX, orgId);
     const pattern = configId 
-      ? `${this.RUN_PREFIX}${configId}:*`
-      : `${this.RUN_PREFIX}*`;
+      ? `${prefix}${configId}:*`
+      : `${prefix}*`;
       
     // Get all matching keys
     const keys = await this.redis.keys(pattern);
     const total = keys.length;
-=======
-  async listRuns(limit: number = 10, offset: number = 0, orgId?: string): Promise<{ items: RunResult[], total: number }> {
-    const runIds = await this.redis.zRange(`${orgId}:runs:index`, -offset - limit, -(offset + 1));
->>>>>>> ea2d0592
     
     if (total === 0) {
       return { items: [], total: 0 };
@@ -204,18 +200,12 @@
 
     // Get all matching runs data in parallel
     const runs = await Promise.all(
-<<<<<<< HEAD
       keys.map(async (key) => {
         const data = await this.redis.get(key);
         const runId = configId 
-          ? key.replace(`${this.RUN_PREFIX}${configId}:`, '')
-          : key.replace(this.RUN_PREFIX, '');
+          ? key.replace(`${prefix}${configId}:`, '')
+          : key.replace(prefix, '');
         return parseWithId(data, runId);
-=======
-      runIds.map(async (id) => {
-        const data = await this.redis.get(this.getKey(this.RUN_PREFIX, id, orgId));
-        return parseWithId(data, id);
->>>>>>> ea2d0592
       })
     );
 
@@ -230,23 +220,6 @@
     };
   }
 
-<<<<<<< HEAD
-  async deleteAllRuns(): Promise<void> {    
-    // Get all run keys
-    for await (const key of this.redis.scanIterator({
-      MATCH: `${this.RUN_PREFIX}*`,
-      COUNT: 100
-    })) {
-      await this.redis.del(key);
-    }
-  }
-
-  async createRun(run: RunResult): Promise<RunResult> {
-    // Include configId in key for faster filtering
-    const key = `${this.RUN_PREFIX}${run.config?.id}:${run.id}`;
-    await this.redis.set(key, JSON.stringify(run), {
-      EX: this.TTL
-=======
   async deleteAllRuns(orgId: string): Promise<void> {
     const runIds = await this.redis.zRange(`${orgId}:runs:index`, 0, -1);
     
@@ -264,7 +237,7 @@
   }
 
   async createRun(run: RunResult, orgId?: string): Promise<RunResult> {
-    const key = this.getKey(this.RUN_PREFIX, run.id, orgId);
+    const key = `${orgId}:${this.RUN_PREFIX}${run.config?.id}:${run.id}`;
     const timestamp = run.startedAt.getTime();
     
     const multi = this.redis.multi();
@@ -276,24 +249,18 @@
     multi.zAdd(`${orgId}:runs:index`, {
         score: timestamp,
         value: run.id
->>>>>>> ea2d0592
     });
     return run;
   }
 
-<<<<<<< HEAD
-  async deleteRun(id: string): Promise<boolean> {
+  async deleteRun(id: string, orgId?: string): Promise<boolean> {
     // Since we don't know the configId, we need to scan for the key
-    const pattern = `${this.RUN_PREFIX}*${id}`;
+    const pattern = `${orgId}:${this.RUN_PREFIX}*${id}`;
     for await (const key of this.redis.scanIterator({ MATCH: pattern })) {
       await this.redis.del(key);
       return true;
     }
     return false;
-=======
-  async deleteRun(id: string, orgId?: string): Promise<void> {
-    await this.redis.del(this.getKey(this.RUN_PREFIX, id, orgId));
->>>>>>> ea2d0592
   }
 
   // Utility methods
@@ -322,21 +289,14 @@
 
 function parseWithId(data: string, id: string): any {
   if(!data) return null;
-<<<<<<< HEAD
-  const parsed = JSON.parse(data);
-=======
   const parsed = typeof data === 'string' ? JSON.parse(data) : data;
->>>>>>> ea2d0592
   return { 
     ...parsed, 
     ...(parsed.startedAt && { startedAt: new Date(parsed.startedAt) }), 
     ...(parsed.completedAt && { completedAt: new Date(parsed.completedAt) }),
     ...(parsed.createdAt && { createdAt: new Date(parsed.createdAt) }),
     ...(parsed.updatedAt && { updatedAt: new Date(parsed.updatedAt) }),
-<<<<<<< HEAD
-=======
     ...(parsed.config && { config: parseWithId(parsed.config, parsed.config.id) }),
->>>>>>> ea2d0592
     id: id
   };
 }
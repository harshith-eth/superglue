--- conflicted
+++ resolved
@@ -1,8 +1,4 @@
-<<<<<<< HEAD
-import { ApiConfig, ApiResult } from "@superglue/client";
-=======
 import { ApiConfig, RunResult } from "@superglue/client";
->>>>>>> 02994bd3
 import { Context } from "@superglue/shared";
 import { GraphQLResolveInfo } from "graphql";
 
@@ -50,11 +46,7 @@
         ...run.config,
         id: newId
       }
-<<<<<<< HEAD
     } as ApiResult;
-=======
-    } as RunResult;
->>>>>>> 02994bd3
     await context.datastore.deleteRun(run.id, context.orgId);
     await context.datastore.createRun(updatedRun, context.orgId);
   }

import { ApiConfig, ApiInput, ExtractConfig, ExtractInput, RunResult, TransformConfig, TransformInput } from "./types.js";


export interface DataStore {
    // API Config Methods
    getApiConfig(id: string, orgId?: string): Promise<ApiConfig | null>;
    listApiConfigs(limit?: number, offset?: number, orgId?: string): Promise<{ items: ApiConfig[], total: number }>;
    upsertApiConfig(id: string, config: ApiConfig, orgId?: string): Promise<ApiConfig>;
    deleteApiConfig(id: string, orgId?: string): Promise<void>;
    
    getApiConfigFromRequest(request: ApiInput, payload: any, orgId?: string): Promise<ApiConfig | null>;
    getTransformConfigFromRequest(request: TransformInput, payload: any, orgId?: string): Promise<TransformConfig | null>;
    getExtractConfigFromRequest(request: ExtractInput, payload: any, orgId?: string): Promise<ExtractConfig | null>;

    saveApiConfig(request: ApiInput, payload: any, config: ApiConfig, orgId?: string): Promise<ApiConfig>;
    saveExtractConfig(request: ExtractInput, payload: any, config: ExtractConfig, orgId?: string): Promise<ExtractConfig>;
    saveTransformConfig(request: TransformInput, payload: any, config: TransformConfig, orgId?: string): Promise<TransformConfig>;

    // Extract Config Methods
    getExtractConfig(id: string, orgId?: string): Promise<ExtractConfig | null>;
    listExtractConfigs(limit?: number, offset?: number, orgId?: string): Promise<{ items: ExtractConfig[], total: number }>;
    upsertExtractConfig(id: string, config: ExtractConfig, orgId?: string): Promise<ExtractConfig>;
    deleteExtractConfig(id: string, orgId?: string): Promise<void>;
  
    // Transform Config Methods
    getTransformConfig(id: string, orgId?: string): Promise<TransformConfig | null>;
    listTransformConfigs(limit?: number, offset?: number, orgId?: string): Promise<{ items: TransformConfig[], total: number }>;
    upsertTransformConfig(id: string, config: TransformConfig, orgId?: string): Promise<TransformConfig>;
    deleteTransformConfig(id: string, orgId?: string): Promise<void>;
  
    // Run Result Methods
<<<<<<< HEAD
    getRun(id: string): Promise<RunResult | null>;
    listRuns(limit?: number, offset?: number, configId?: string): Promise<{ items: RunResult[], total: number }>;
    createRun(result: RunResult): Promise<RunResult>;
    deleteRun(id: string): Promise<boolean>;
=======
    getRun(id: string, orgId?: string): Promise<RunResult | null>;
    listRuns(limit?: number, offset?: number, orgId?: string): Promise<{ items: RunResult[], total: number }>;
    createRun(result: RunResult, orgId?: string): Promise<RunResult>;
    deleteRun(id: string, orgId?: string): Promise<void>;
    deleteAllRuns(orgId?: string): Promise<void>;
>>>>>>> ea2d0592
  }
  <|MERGE_RESOLUTION|>--- conflicted
+++ resolved
@@ -29,17 +29,10 @@
     deleteTransformConfig(id: string, orgId?: string): Promise<void>;
   
     // Run Result Methods
-<<<<<<< HEAD
-    getRun(id: string): Promise<RunResult | null>;
-    listRuns(limit?: number, offset?: number, configId?: string): Promise<{ items: RunResult[], total: number }>;
-    createRun(result: RunResult): Promise<RunResult>;
-    deleteRun(id: string): Promise<boolean>;
-=======
     getRun(id: string, orgId?: string): Promise<RunResult | null>;
-    listRuns(limit?: number, offset?: number, orgId?: string): Promise<{ items: RunResult[], total: number }>;
+    listRuns(limit?: number, offset?: number, orgId?: string, configId?: string): Promise<{ items: RunResult[], total: number }>;
     createRun(result: RunResult, orgId?: string): Promise<RunResult>;
     deleteRun(id: string, orgId?: string): Promise<void>;
     deleteAllRuns(orgId?: string): Promise<void>;
->>>>>>> ea2d0592
   }
   